# Changelog
All notable, unreleased changes to this project will be documented in this file. For the released changes, please visit the [Releases](https://github.com/mirumee/saleor/releases) page.

## [Unreleased]
Use `PermissionEnum` as input parameter type for `permissions` field - #3434 by @maarcingebala
Fix minor visual bugs in Dashboard 2.0 - #3433 by @dominik-zeglen
Display warning if order draft has missing data - #3431 by @dominik-zeglen
Add `first_name` and `last_name` fields to the `User` model - #3101 by @fowczarek
Add description field to collections - #3435 by @dominik-zeglen
<<<<<<< HEAD
Add payment authorize and charge mutation - #3426 by @jxltom
=======
Do not show `Pay For Order` if order is partly paid since partial payment is not supported - #3398 by @jxltom
>>>>>>> c010d06e
<|MERGE_RESOLUTION|>--- conflicted
+++ resolved
@@ -7,8 +7,5 @@
 Display warning if order draft has missing data - #3431 by @dominik-zeglen
 Add `first_name` and `last_name` fields to the `User` model - #3101 by @fowczarek
 Add description field to collections - #3435 by @dominik-zeglen
-<<<<<<< HEAD
 Add payment authorize and charge mutation - #3426 by @jxltom
-=======
-Do not show `Pay For Order` if order is partly paid since partial payment is not supported - #3398 by @jxltom
->>>>>>> c010d06e
+Do not show `Pay For Order` if order is partly paid since partial payment is not supported - #3398 by @jxltom