--- conflicted
+++ resolved
@@ -1,10 +1,7 @@
 import uuid
 from datetime import date, timedelta
-<<<<<<< HEAD
+from decimal import Decimal
 from unittest import mock
-=======
-from decimal import Decimal
->>>>>>> 9b0469e2
 from unittest.mock import ANY, MagicMock, Mock, call, patch
 
 import graphene
