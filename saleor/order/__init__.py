from django.utils.translation import pgettext_lazy


class OrderStatus:
    DRAFT = "draft"
    UNFULFILLED = "unfulfilled"
    PARTIALLY_FULFILLED = "partially fulfilled"
    FULFILLED = "fulfilled"
    CANCELED = "canceled"

    CHOICES = [
        (
            DRAFT,
            pgettext_lazy(
                "Status for a fully editable, not confirmed order created by "
                "staff users",
                "Draft",
            ),
        ),
        (
            UNFULFILLED,
            pgettext_lazy(
                "Status for an order with no items marked as fulfilled", "Unfulfilled"
            ),
        ),
        (
            PARTIALLY_FULFILLED,
            pgettext_lazy(
                "Status for an order with some items marked as fulfilled",
                "Partially fulfilled",
            ),
        ),
        (
            FULFILLED,
            pgettext_lazy(
                "Status for an order with all items marked as fulfilled", "Fulfilled"
            ),
        ),
        (
            CANCELED,
            pgettext_lazy("Status for a permanently canceled order", "Canceled"),
        ),
    ]


class FulfillmentStatus:
    FULFILLED = "fulfilled"
    CANCELED = "canceled"

    CHOICES = [
        (
            FULFILLED,
            pgettext_lazy(
                "Status for a group of products in an order marked as fulfilled",
                "Fulfilled",
            ),
        ),
        (
            CANCELED,
            pgettext_lazy(
                "Status for a fulfilled group of products in an order marked "
                "as canceled",
                "Canceled",
            ),
        ),
    ]


<<<<<<< HEAD
class OrderEvents(Enum):
    PLACED = "placed"
    PLACED_FROM_DRAFT = "draft_placed"
    OVERSOLD_ITEMS = "oversold_items"
    ORDER_MARKED_AS_PAID = "marked_as_paid"
    CANCELED = "canceled"
    ORDER_FULLY_PAID = "order_paid"
    UPDATED = "updated"

    EMAIL_SENT = "email_sent"

    PAYMENT_CAPTURED = "captured"
    PAYMENT_REFUNDED = "refunded"
    PAYMENT_VOIDED = "voided"

    FULFILLMENT_CANCELED = "fulfillment_canceled"
    FULFILLMENT_RESTOCKED_ITEMS = "restocked_items"
    FULFILLMENT_FULFILLED_ITEMS = "fulfilled_items"
=======
class OrderEvents:
    """The different order event types."""

    DRAFT_CREATED = "draft_created"
    DRAFT_ADDED_PRODUCTS = "draft_added_products"
    DRAFT_REMOVED_PRODUCTS = "draft_removed_products"

    PLACED = "placed"
    PLACED_FROM_DRAFT = "placed_from_draft"

    OVERSOLD_ITEMS = "oversold_items"
    CANCELED = "canceled"

    ORDER_MARKED_AS_PAID = "order_marked_as_paid"
    ORDER_FULLY_PAID = "order_fully_paid"

    UPDATED_ADDRESS = "updated_address"

    EMAIL_SENT = "email_sent"

    PAYMENT_CAPTURED = "payment_captured"
    PAYMENT_REFUNDED = "payment_refunded"
    PAYMENT_VOIDED = "payment_voided"
    PAYMENT_FAILED = "payment_failed"

    FULFILLMENT_CANCELED = "fulfillment_canceled"
    FULFILLMENT_RESTOCKED_ITEMS = "fulfillment_restocked_items"
    FULFILLMENT_FULFILLED_ITEMS = "fulfillment_fulfilled_items"
>>>>>>> e81494c9
    TRACKING_UPDATED = "tracking_updated"
    NOTE_ADDED = "note_added"

    # Used mostly for importing legacy data from before Enum-based events
    OTHER = "other"

<<<<<<< HEAD

class OrderEventsEmails(Enum):
    PAYMENT = "payment_confirmation"
    SHIPPING = "shipping_confirmation"
    ORDER = "order_confirmation"
    FULFILLMENT = "fulfillment_confirmation"


EMAIL_CHOICES = {
    OrderEventsEmails.PAYMENT.value: pgettext_lazy(
        "Email type", "Payment confirmation"
    ),
    OrderEventsEmails.SHIPPING.value: pgettext_lazy(
        "Email type", "Shipping confirmation"
    ),
    OrderEventsEmails.FULFILLMENT.value: pgettext_lazy(
        "Email type", "Fulfillment confirmation"
    ),
    OrderEventsEmails.ORDER.value: pgettext_lazy("Email type", "Order confirmation"),
}


def get_money_from_params(amount):
    """Money serialization changed at one point, as for now it's serialized
    as a dict. But we keep those settings for the legacy data.

    Can be safely removed after migrating to Dashboard 2.0
    """
    if isinstance(amount, Money):
        return amount
    if isinstance(amount, dict):
        return Money(amount=amount["amount"], currency=amount["currency"])
    return Money(amount, settings.DEFAULT_CURRENCY)


def display_order_event(order_event):
    """This function is used to keep the  backwards compatibility
    with the old dashboard and new type of order events
    (storing enums instead of messages)
    """
    event_type = order_event.type
    params = order_event.parameters
    if event_type == OrderEvents.PLACED_FROM_DRAFT.value:
        return pgettext_lazy(
            "Dashboard message related to an order",
            "Order created from draft order by %(user_name)s"
            % {"user_name": order_event.user},
        )
    if event_type == OrderEvents.PAYMENT_VOIDED.value:
        return pgettext_lazy(
            "Dashboard message related to an order",
            "Payment was voided by %(user_name)s" % {"user_name": order_event.user},
        )
    if event_type == OrderEvents.PAYMENT_REFUNDED.value:
        amount = get_money_from_params(params["amount"])
        return pgettext_lazy(
            "Dashboard message related to an order",
            "Successfully refunded: %(amount)s"
            % {"amount": prices_i18n.amount(amount)},
        )
    if event_type == OrderEvents.PAYMENT_CAPTURED.value:
        amount = get_money_from_params(params["amount"])
        return pgettext_lazy(
            "Dashboard message related to an order",
            "Successfully captured: %(amount)s"
            % {"amount": prices_i18n.amount(amount)},
        )
    if event_type == OrderEvents.ORDER_MARKED_AS_PAID.value:
        return pgettext_lazy(
            "Dashboard message related to an order",
            "Order manually marked as paid by %(user_name)s"
            % {"user_name": order_event.user},
        )
    if event_type == OrderEvents.CANCELED.value:
        return pgettext_lazy(
            "Dashboard message related to an order",
            "Order was canceled by %(user_name)s" % {"user_name": order_event.user},
        )
    if event_type == OrderEvents.FULFILLMENT_RESTOCKED_ITEMS.value:
        return npgettext_lazy(
            "Dashboard message related to an order",
            "We restocked %(quantity)d item",
            "We restocked %(quantity)d items",
            number="quantity",
        ) % {"quantity": params["quantity"]}
    if event_type == OrderEvents.NOTE_ADDED.value:
        return pgettext_lazy(
            "Dashboard message related to an order",
            "%(user_name)s added note: %(note)s"
            % {"note": params["message"], "user_name": order_event.user},
        )
    if event_type == OrderEvents.FULFILLMENT_CANCELED.value:
        return pgettext_lazy(
            "Dashboard message",
            "Fulfillment #%(fulfillment)s canceled by %(user_name)s",
        ) % {"fulfillment": params["composed_id"], "user_name": order_event.user}
    if event_type == OrderEvents.FULFILLMENT_FULFILLED_ITEMS.value:
        return npgettext_lazy(
            "Dashboard message related to an order",
            "Fulfilled %(quantity_fulfilled)d item",
            "Fulfilled %(quantity_fulfilled)d items",
            number="quantity_fulfilled",
        ) % {"quantity_fulfilled": params["quantity"]}
    if event_type == OrderEvents.PLACED.value:
        return pgettext_lazy(
            "Dashboard message related to an order", "Order was placed"
        )
    if event_type == OrderEvents.ORDER_FULLY_PAID.value:
        return pgettext_lazy(
            "Dashboard message related to an order", "Order was fully paid"
        )
    if event_type == OrderEvents.EMAIL_SENT.value:
        return pgettext_lazy(
            "Dashboard message related to an order",
            "%(email_type)s email was sent to the customer " "(%(email)s)",
        ) % {
            "email_type": EMAIL_CHOICES[params["email_type"]],
            "email": params["email"],
        }
    if event_type == OrderEvents.UPDATED.value:
        return pgettext_lazy(
            "Dashboard message related to an order",
            "Order details were updated by %(user_name)s"
            % {"user_name": order_event.user},
        )
    if event_type == OrderEvents.TRACKING_UPDATED.value:
        return pgettext_lazy(
            "Dashboard message related to an order",
            "Fulfillment #%(fulfillment)s tracking was updated to"
            " %(tracking_number)s by %(user_name)s",
        ) % {
            "fulfillment": params["composed_id"],
            "tracking_number": params["tracking_number"],
            "user_name": order_event.user,
        }
    if event_type == OrderEvents.OVERSOLD_ITEMS.value:
        return npgettext_lazy(
            "Dashboard message related to an order",
            "%(quantity)d line item oversold on this order.",
            "%(quantity)d line items oversold on this order.",
            number="quantity",
        ) % {"quantity": len(params["oversold_items"])}

    if event_type == OrderEvents.OTHER.value:
        return order_event.parameters["message"]
    raise ValueError("Not supported event type: %s" % (event_type))
=======
    CHOICES = [
        (
            DRAFT_CREATED,
            pgettext_lazy(
                "Event from a staff user that created a draft order",
                "The draft order was created",
            ),
        ),
        (
            DRAFT_ADDED_PRODUCTS,
            pgettext_lazy(
                "Event from a staff user that added products to a draft order",
                "Some products were added to the draft order",
            ),
        ),
        (
            DRAFT_REMOVED_PRODUCTS,
            pgettext_lazy(
                "Event from a staff user that removed products from a draft order",
                "Some products were removed from the draft order",
            ),
        ),
        (
            PLACED,
            pgettext_lazy(
                "Event from a user or anonymous user that placed their order",
                "The order was placed",
            ),
        ),
        (
            PLACED_FROM_DRAFT,
            pgettext_lazy(
                "Event from a staff user that placed a draft order",
                "The draft order was placed",
            ),
        ),
        (
            OVERSOLD_ITEMS,
            pgettext_lazy(
                "Event from a staff user that placed a draft order by passing "
                "oversold items",
                "The draft order was placed with oversold items",
            ),
        ),
        (
            CANCELED,
            pgettext_lazy(
                "Event from a staff user that canceled an order",
                "The order was canceled",
            ),
        ),
        (
            ORDER_MARKED_AS_PAID,
            pgettext_lazy(
                "Event from a staff user that manually marked an order as "
                "fully paid",
                "The order was manually marked as fully paid",
            ),
        ),
        (
            ORDER_FULLY_PAID,
            pgettext_lazy(
                "Event from a payment that made the order to be fully paid",
                "The order was fully paid",
            ),
        ),
        (
            UPDATED_ADDRESS,
            pgettext_lazy(
                "Event from a staff user that updated an address of a " "placed order",
                "The address from the placed order was updated",
            ),
        ),
        (
            EMAIL_SENT,
            pgettext_lazy(
                "Event generated from a user action that led to a " "email being sent",
                "The email was sent",
            ),
        ),
        (
            PAYMENT_CAPTURED,
            pgettext_lazy(
                "Event from a user payment that successfully captured a "
                "given amount of money",
                "The payment was captured",
            ),
        ),
        (
            PAYMENT_REFUNDED,
            pgettext_lazy(
                "Event from a staff user that successfully refunded a payment",
                "The payment was refunded",
            ),
        ),
        (
            PAYMENT_VOIDED,
            pgettext_lazy(
                "Event from a staff user that successfully voided an "
                "authorized payment",
                "The payment was voided",
            ),
        ),
        (
            PAYMENT_FAILED,
            pgettext_lazy(
                "Event from a user that generated an unsuccessful payment",
                "The payment was failed",
            ),
        ),
        (
            FULFILLMENT_CANCELED,
            pgettext_lazy(
                "Event from a staff user that canceled a fulfillment",
                "A fulfillment was canceled",
            ),
        ),
        (
            FULFILLMENT_RESTOCKED_ITEMS,
            pgettext_lazy(
                "Event from a staff user that restocked the items that were used "
                "for a fulfillment",
                "The items of the fulfillment were restocked",
            ),
        ),
        (
            FULFILLMENT_FULFILLED_ITEMS,
            pgettext_lazy(
                "Event from a staff user that fulfilled some items",
                "Some items were fulfilled",
            ),
        ),
        (
            TRACKING_UPDATED,
            pgettext_lazy(
                "Event from a staff user that updated the tracking code of an "
                "existing fulfillment",
                "The fulfillment's tracking code was updated",
            ),
        ),
        (
            NOTE_ADDED,
            pgettext_lazy(
                "Event from an user that added a note to an order",
                "A note was added to the order",
            ),
        ),
        (
            OTHER,
            pgettext_lazy(
                "An other type of order event containing a message",
                "An unknown order event containing a message",
            ),
        ),
    ]


class OrderEventsEmails:
    """The different order emails event types."""

    PAYMENT = "payment_confirmation"
    SHIPPING = "shipping_confirmation"
    TRACKING_UPDATED = "tracking_updated"
    ORDER = "order_confirmation"
    FULFILLMENT = "fulfillment_confirmation"
    DIGITAL_LINKS = "digital_links"

    CHOICES = [
        (
            PAYMENT,
            pgettext_lazy(
                "A payment confirmation email was sent",
                "The payment confirmation email was sent",
            ),
        ),
        (
            SHIPPING,
            pgettext_lazy(
                "A shipping confirmation email was sent",
                "The shipping confirmation email was sent",
            ),
        ),
        (
            TRACKING_UPDATED,
            pgettext_lazy(
                "A tracking code update confirmation email was sent",
                "The fulfillment tracking code email was sent",
            ),
        ),
        (
            ORDER,
            pgettext_lazy(
                "A order confirmation email was sent",
                "The order placement confirmation email was sent",
            ),
        ),
        (
            FULFILLMENT,
            pgettext_lazy(
                "A fulfillment confirmation email was sent",
                "The fulfillment confirmation email was sent",
            ),
        ),
        (
            DIGITAL_LINKS,
            pgettext_lazy(
                "An email containing a or some digital link was sent",
                "The email containing the digital links was sent",
            ),
        ),
    ]
>>>>>>> e81494c9
<|MERGE_RESOLUTION|>--- conflicted
+++ resolved
@@ -66,26 +66,6 @@
     ]
 
 
-<<<<<<< HEAD
-class OrderEvents(Enum):
-    PLACED = "placed"
-    PLACED_FROM_DRAFT = "draft_placed"
-    OVERSOLD_ITEMS = "oversold_items"
-    ORDER_MARKED_AS_PAID = "marked_as_paid"
-    CANCELED = "canceled"
-    ORDER_FULLY_PAID = "order_paid"
-    UPDATED = "updated"
-
-    EMAIL_SENT = "email_sent"
-
-    PAYMENT_CAPTURED = "captured"
-    PAYMENT_REFUNDED = "refunded"
-    PAYMENT_VOIDED = "voided"
-
-    FULFILLMENT_CANCELED = "fulfillment_canceled"
-    FULFILLMENT_RESTOCKED_ITEMS = "restocked_items"
-    FULFILLMENT_FULFILLED_ITEMS = "fulfilled_items"
-=======
 class OrderEvents:
     """The different order event types."""
 
@@ -114,161 +94,12 @@
     FULFILLMENT_CANCELED = "fulfillment_canceled"
     FULFILLMENT_RESTOCKED_ITEMS = "fulfillment_restocked_items"
     FULFILLMENT_FULFILLED_ITEMS = "fulfillment_fulfilled_items"
->>>>>>> e81494c9
     TRACKING_UPDATED = "tracking_updated"
     NOTE_ADDED = "note_added"
 
     # Used mostly for importing legacy data from before Enum-based events
     OTHER = "other"
 
-<<<<<<< HEAD
-
-class OrderEventsEmails(Enum):
-    PAYMENT = "payment_confirmation"
-    SHIPPING = "shipping_confirmation"
-    ORDER = "order_confirmation"
-    FULFILLMENT = "fulfillment_confirmation"
-
-
-EMAIL_CHOICES = {
-    OrderEventsEmails.PAYMENT.value: pgettext_lazy(
-        "Email type", "Payment confirmation"
-    ),
-    OrderEventsEmails.SHIPPING.value: pgettext_lazy(
-        "Email type", "Shipping confirmation"
-    ),
-    OrderEventsEmails.FULFILLMENT.value: pgettext_lazy(
-        "Email type", "Fulfillment confirmation"
-    ),
-    OrderEventsEmails.ORDER.value: pgettext_lazy("Email type", "Order confirmation"),
-}
-
-
-def get_money_from_params(amount):
-    """Money serialization changed at one point, as for now it's serialized
-    as a dict. But we keep those settings for the legacy data.
-
-    Can be safely removed after migrating to Dashboard 2.0
-    """
-    if isinstance(amount, Money):
-        return amount
-    if isinstance(amount, dict):
-        return Money(amount=amount["amount"], currency=amount["currency"])
-    return Money(amount, settings.DEFAULT_CURRENCY)
-
-
-def display_order_event(order_event):
-    """This function is used to keep the  backwards compatibility
-    with the old dashboard and new type of order events
-    (storing enums instead of messages)
-    """
-    event_type = order_event.type
-    params = order_event.parameters
-    if event_type == OrderEvents.PLACED_FROM_DRAFT.value:
-        return pgettext_lazy(
-            "Dashboard message related to an order",
-            "Order created from draft order by %(user_name)s"
-            % {"user_name": order_event.user},
-        )
-    if event_type == OrderEvents.PAYMENT_VOIDED.value:
-        return pgettext_lazy(
-            "Dashboard message related to an order",
-            "Payment was voided by %(user_name)s" % {"user_name": order_event.user},
-        )
-    if event_type == OrderEvents.PAYMENT_REFUNDED.value:
-        amount = get_money_from_params(params["amount"])
-        return pgettext_lazy(
-            "Dashboard message related to an order",
-            "Successfully refunded: %(amount)s"
-            % {"amount": prices_i18n.amount(amount)},
-        )
-    if event_type == OrderEvents.PAYMENT_CAPTURED.value:
-        amount = get_money_from_params(params["amount"])
-        return pgettext_lazy(
-            "Dashboard message related to an order",
-            "Successfully captured: %(amount)s"
-            % {"amount": prices_i18n.amount(amount)},
-        )
-    if event_type == OrderEvents.ORDER_MARKED_AS_PAID.value:
-        return pgettext_lazy(
-            "Dashboard message related to an order",
-            "Order manually marked as paid by %(user_name)s"
-            % {"user_name": order_event.user},
-        )
-    if event_type == OrderEvents.CANCELED.value:
-        return pgettext_lazy(
-            "Dashboard message related to an order",
-            "Order was canceled by %(user_name)s" % {"user_name": order_event.user},
-        )
-    if event_type == OrderEvents.FULFILLMENT_RESTOCKED_ITEMS.value:
-        return npgettext_lazy(
-            "Dashboard message related to an order",
-            "We restocked %(quantity)d item",
-            "We restocked %(quantity)d items",
-            number="quantity",
-        ) % {"quantity": params["quantity"]}
-    if event_type == OrderEvents.NOTE_ADDED.value:
-        return pgettext_lazy(
-            "Dashboard message related to an order",
-            "%(user_name)s added note: %(note)s"
-            % {"note": params["message"], "user_name": order_event.user},
-        )
-    if event_type == OrderEvents.FULFILLMENT_CANCELED.value:
-        return pgettext_lazy(
-            "Dashboard message",
-            "Fulfillment #%(fulfillment)s canceled by %(user_name)s",
-        ) % {"fulfillment": params["composed_id"], "user_name": order_event.user}
-    if event_type == OrderEvents.FULFILLMENT_FULFILLED_ITEMS.value:
-        return npgettext_lazy(
-            "Dashboard message related to an order",
-            "Fulfilled %(quantity_fulfilled)d item",
-            "Fulfilled %(quantity_fulfilled)d items",
-            number="quantity_fulfilled",
-        ) % {"quantity_fulfilled": params["quantity"]}
-    if event_type == OrderEvents.PLACED.value:
-        return pgettext_lazy(
-            "Dashboard message related to an order", "Order was placed"
-        )
-    if event_type == OrderEvents.ORDER_FULLY_PAID.value:
-        return pgettext_lazy(
-            "Dashboard message related to an order", "Order was fully paid"
-        )
-    if event_type == OrderEvents.EMAIL_SENT.value:
-        return pgettext_lazy(
-            "Dashboard message related to an order",
-            "%(email_type)s email was sent to the customer " "(%(email)s)",
-        ) % {
-            "email_type": EMAIL_CHOICES[params["email_type"]],
-            "email": params["email"],
-        }
-    if event_type == OrderEvents.UPDATED.value:
-        return pgettext_lazy(
-            "Dashboard message related to an order",
-            "Order details were updated by %(user_name)s"
-            % {"user_name": order_event.user},
-        )
-    if event_type == OrderEvents.TRACKING_UPDATED.value:
-        return pgettext_lazy(
-            "Dashboard message related to an order",
-            "Fulfillment #%(fulfillment)s tracking was updated to"
-            " %(tracking_number)s by %(user_name)s",
-        ) % {
-            "fulfillment": params["composed_id"],
-            "tracking_number": params["tracking_number"],
-            "user_name": order_event.user,
-        }
-    if event_type == OrderEvents.OVERSOLD_ITEMS.value:
-        return npgettext_lazy(
-            "Dashboard message related to an order",
-            "%(quantity)d line item oversold on this order.",
-            "%(quantity)d line items oversold on this order.",
-            number="quantity",
-        ) % {"quantity": len(params["oversold_items"])}
-
-    if event_type == OrderEvents.OTHER.value:
-        return order_event.parameters["message"]
-    raise ValueError("Not supported event type: %s" % (event_type))
-=======
     CHOICES = [
         (
             DRAFT_CREATED,
@@ -479,5 +310,4 @@
                 "The email containing the digital links was sent",
             ),
         ),
-    ]
->>>>>>> e81494c9
+    ]