from django.conf import settings
from django.urls import reverse
from templated_email import send_templated_mail

from ..celeryconf import app
from ..core.emails import get_email_base_context
from ..core.utils import build_absolute_uri
from ..seo.schema.email import get_order_confirmation_markup
from . import events
from .models import Fulfillment, Order

CONFIRM_ORDER_TEMPLATE = "order/confirm_order"
CONFIRM_FULFILLMENT_TEMPLATE = "order/confirm_fulfillment"
UPDATE_FULFILLMENT_TEMPLATE = "order/update_fulfillment"
CONFIRM_PAYMENT_TEMPLATE = "order/payment/confirm_payment"


def collect_data_for_email(order_pk, template):
    """Collects data required for email sending.

    Args:
        order_pk (int): order primary key
        template (str): email template path
    """
    order = Order.objects.get(pk=order_pk)
    recipient_email = order.get_user_current_email()
    email_context = get_email_base_context()
    email_context["order_details_url"] = build_absolute_uri(
        reverse("order:details", kwargs={"token": order.token})
    )
<<<<<<< HEAD
=======
    email_context["order"] = order
>>>>>>> e81494c9

    # Order confirmation template requires additional information
    if template == CONFIRM_ORDER_TEMPLATE:
        email_markup = get_order_confirmation_markup(order)
<<<<<<< HEAD
        email_context.update({"order": order, "schema_markup": email_markup})
=======
        email_context["schema_markup"] = email_markup
>>>>>>> e81494c9

    return {
        "recipient_list": [recipient_email],
        "template_name": template,
        "context": email_context,
        "from_email": settings.ORDER_FROM_EMAIL,
    }


def collect_data_for_fullfillment_email(order_pk, template, fulfillment_pk):
    fulfillment = Fulfillment.objects.get(pk=fulfillment_pk)
    email_data = collect_data_for_email(order_pk, template)
    lines = fulfillment.lines.all()
    physical_lines = [line for line in lines if not line.order_line.is_digital]
    digital_lines = [line for line in lines if line.order_line.is_digital]
    context = email_data["context"]
    context.update(
        {
            "fulfillment": fulfillment,
            "physical_lines": physical_lines,
            "digital_lines": digital_lines,
        }
    )
    return email_data


@app.task
def send_order_confirmation(order_pk, user_pk=None):
    """Sends order confirmation email."""
    email_data = collect_data_for_email(order_pk, CONFIRM_ORDER_TEMPLATE)
    send_templated_mail(**email_data)
    events.email_sent_event(
        order=email_data["context"]["order"],
        user=None,
        user_pk=user_pk,
        email_type=events.OrderEventsEmails.ORDER,
    )


@app.task
def send_fulfillment_confirmation(order_pk, fulfillment_pk):
    email_data = collect_data_for_fullfillment_email(
        order_pk, CONFIRM_FULFILLMENT_TEMPLATE, fulfillment_pk
    )
    send_templated_mail(**email_data)


def send_fulfillment_confirmation_to_customer(order, fulfillment, user):
    send_fulfillment_confirmation.delay(order.pk, fulfillment.pk)

    events.email_sent_event(
        order=order, user=user, email_type=events.OrderEventsEmails.FULFILLMENT
    )

    # If digital lines were sent in the fulfillment email,
    # trigger the event
    if any((line for line in order if line.variant.is_digital())):
        events.email_sent_event(
            order=order, user=user, email_type=events.OrderEventsEmails.DIGITAL_LINKS
        )


@app.task
def send_fulfillment_update(order_pk, fulfillment_pk):
    email_data = collect_data_for_fullfillment_email(
        order_pk, UPDATE_FULFILLMENT_TEMPLATE, fulfillment_pk
    )
    send_templated_mail(**email_data)


@app.task
def send_payment_confirmation(order_pk):
    """Sends payment confirmation email."""
    email_data = collect_data_for_email(order_pk, CONFIRM_PAYMENT_TEMPLATE)
    send_templated_mail(**email_data)<|MERGE_RESOLUTION|>--- conflicted
+++ resolved
@@ -28,19 +28,12 @@
     email_context["order_details_url"] = build_absolute_uri(
         reverse("order:details", kwargs={"token": order.token})
     )
-<<<<<<< HEAD
-=======
     email_context["order"] = order
->>>>>>> e81494c9
 
     # Order confirmation template requires additional information
     if template == CONFIRM_ORDER_TEMPLATE:
         email_markup = get_order_confirmation_markup(order)
-<<<<<<< HEAD
-        email_context.update({"order": order, "schema_markup": email_markup})
-=======
         email_context["schema_markup"] = email_markup
->>>>>>> e81494c9
 
     return {
         "recipient_list": [recipient_email],
