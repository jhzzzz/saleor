import uuid
from unittest.mock import ANY, patch

import graphene
import pytest

from saleor.core.demo_obfuscators import obfuscate_address
from saleor.checkout.models import Cart
from saleor.checkout.utils import (
    add_voucher_to_cart, is_fully_paid, ready_to_place_order)
from saleor.graphql.core.utils import str_to_enum
from saleor.order.models import Order
from tests.api.utils import get_graphql_content

MUTATION_CHECKOUT_CREATE = """
    mutation createCheckout($checkoutInput: CheckoutCreateInput!) {
        checkoutCreate(input: $checkoutInput) {
            checkout {
                id
                token
                email
                lines {
                    quantity
                }
            }
            errors {
                field
                message
            }
        }
    }
    """


def test_checkout_create(api_client, variant, graphql_address_data):
    """Create checkout object using GraphQL API."""
    variant_id = graphene.Node.to_global_id('ProductVariant', variant.id)
    test_email = 'test@example.com'
    shipping_address = graphql_address_data
    variables = {
        'checkoutInput': {
            'lines': [{
                'quantity': 1,
                'variantId': variant_id}],
            'email': test_email,
            'shippingAddress': shipping_address}}
    assert not Cart.objects.exists()
    response = api_client.post_graphql(MUTATION_CHECKOUT_CREATE, variables)
    content = get_graphql_content(response)

    new_cart = Cart.objects.first()
    assert new_cart is not None
    checkout_data = content['data']['checkoutCreate']['checkout']
    assert checkout_data['token'] == str(new_cart.token)
    assert new_cart.lines.count() == 1
    cart_line = new_cart.lines.first()
    assert cart_line.variant == variant
    assert cart_line.quantity == 1
    assert new_cart.shipping_address is not None
    assert new_cart.shipping_address.first_name == shipping_address[
        'firstName']
    assert new_cart.shipping_address.last_name == shipping_address['lastName']
    assert new_cart.shipping_address.street_address_1 == shipping_address[
        'streetAddress1']
    assert new_cart.shipping_address.street_address_2 == shipping_address[
        'streetAddress2']
    assert new_cart.shipping_address.postal_code == shipping_address[
        'postalCode']
    assert new_cart.shipping_address.country == shipping_address['country']
    assert new_cart.shipping_address.city == shipping_address['city']


def test_checkout_create_reuse_cart(cart, user_api_client, variant):
    # assign user to the cart
    cart.user = user_api_client.user
    cart.save()

    variant_id = graphene.Node.to_global_id('ProductVariant', variant.id)
    variables = {
        'checkoutInput': {
            'lines': [{'quantity': 1, 'variantId': variant_id}], }}
    response = user_api_client.post_graphql(MUTATION_CHECKOUT_CREATE, variables)
    content = get_graphql_content(response)

    # assert that existing cart was reused and returned by mutation
    checkout_data = content['data']['checkoutCreate']['checkout']
    assert checkout_data['token'] == str(cart.token)

    # if checkout was reused it should be returned unmodified (e.g. without
    # adding new lines that was passed)
    assert checkout_data['lines'] == []


def test_checkout_create_required_email(api_client, variant):
    variant_id = graphene.Node.to_global_id('ProductVariant', variant.id)
    variables = {
        'checkoutInput': {
            'lines': [{
                'quantity': 1,
                'variantId': variant_id}],
            'email': ''}}

    response = api_client.post_graphql(MUTATION_CHECKOUT_CREATE, variables)
    content = get_graphql_content(response)

    errors = content['data']['checkoutCreate']['errors']
    assert errors
    assert errors[0]['field'] == 'email'
    assert errors[0]['message'] == 'This field cannot be blank.'


def test_checkout_create_default_email_for_logged_in_customer(
        user_api_client, variant):
    variant_id = graphene.Node.to_global_id('ProductVariant', variant.id)
    variables = {
        'checkoutInput': {
            'lines': [{
                'quantity': 1,
                'variantId': variant_id}]}}
    response = user_api_client.post_graphql(
        MUTATION_CHECKOUT_CREATE, variables)
    customer = user_api_client.user
    content = get_graphql_content(response)
    new_cart = Cart.objects.first()
    assert new_cart is not None
    checkout_data = content['data']['checkoutCreate']['checkout']
    assert checkout_data['email'] == str(customer.email)
    assert new_cart.user.id == customer.id
    assert new_cart.email == customer.email


def test_checkout_create_logged_in_customer(user_api_client, variant):
    variant_id = graphene.Node.to_global_id('ProductVariant', variant.id)
    variables = {
        'checkoutInput': {
            'email': user_api_client.user.email,
            'lines': [{
                'quantity': 1,
                'variantId': variant_id}]}}
    assert not Cart.objects.exists()
    response = user_api_client.post_graphql(
        MUTATION_CHECKOUT_CREATE, variables)
    content = get_graphql_content(response)
    new_cart = Cart.objects.first()
    assert new_cart is not None
    checkout_data = content['data']['checkoutCreate']['checkout']
    assert checkout_data['token'] == str(new_cart.token)
    cart_user = new_cart.user
    customer = user_api_client.user
    assert customer.id == cart_user.id
    assert customer.default_shipping_address_id == new_cart.shipping_address_id
    assert customer.default_billing_address_id == new_cart.billing_address_id
    assert customer.email == new_cart.email


def test_checkout_create_logged_in_customer_custom_email(
        user_api_client, variant):
    variant_id = graphene.Node.to_global_id('ProductVariant', variant.id)
    customer = user_api_client.user
    custom_email = 'custom@example.com'
    variables = {
        'checkoutInput': {
            'lines': [{
                'quantity': 1,
                'variantId': variant_id}],
            'email': custom_email}}
    assert not Cart.objects.exists()
    assert not custom_email == customer.email
    response = user_api_client.post_graphql(
        MUTATION_CHECKOUT_CREATE, variables)
    content = get_graphql_content(response)
    new_cart = Cart.objects.first()
    assert new_cart is not None
    checkout_data = content['data']['checkoutCreate']['checkout']
    assert checkout_data['token'] == str(new_cart.token)
    cart_user = new_cart.user
    assert customer.id == cart_user.id
    assert new_cart.email == custom_email


def test_checkout_create_logged_in_customer_custom_addresses(
        user_api_client, variant, graphql_address_data):
    variant_id = graphene.Node.to_global_id('ProductVariant', variant.id)
    shipping_address = graphql_address_data
    billing_address = graphql_address_data
    variables = {
        'checkoutInput': {
            'email': user_api_client.user.email,
            'lines': [{
                'quantity': 1,
                'variantId': variant_id}],
            'shippingAddress': shipping_address,
            'billingAddress': billing_address}}
    assert not Cart.objects.exists()
    response = user_api_client.post_graphql(
        MUTATION_CHECKOUT_CREATE, variables)
    content = get_graphql_content(response)
    new_cart = Cart.objects.first()
    assert new_cart is not None
    checkout_data = content['data']['checkoutCreate']['checkout']
    assert checkout_data['token'] == str(new_cart.token)
    cart_user = new_cart.user
    customer = user_api_client.user
    assert customer.id == cart_user.id
    assert not (
        customer.default_shipping_address_id == new_cart.shipping_address_id)
    assert not (
        customer.default_billing_address_id == new_cart.billing_address_id)
    assert new_cart.shipping_address.first_name == shipping_address[
        'firstName']
    assert new_cart.billing_address.first_name == billing_address['firstName']


def test_checkout_create_check_lines_quantity(
        user_api_client, variant, graphql_address_data):
    variant_id = graphene.Node.to_global_id('ProductVariant', variant.id)
    test_email = 'test@example.com'
    shipping_address = graphql_address_data
    variables = {
        'checkoutInput': {
            'lines': [{
                'quantity': 3,
                'variantId': variant_id}],
            'email': test_email,
            'shippingAddress': shipping_address}}
    assert not Cart.objects.exists()
    response = user_api_client.post_graphql(
        MUTATION_CHECKOUT_CREATE, variables)
    content = get_graphql_content(response)
    data = content['data']['checkoutCreate']
    assert data['errors'][0]['message'] == (
        'Could not add item Test product (SKU_A). Only 2 remaining in stock.')
    assert data['errors'][0]['field'] == 'quantity'


def test_checkout_available_payment_gateways(
        api_client, cart_with_item, settings):
    query = """
    query getCheckout($token: UUID!) {
        checkout(token: $token) {
           availablePaymentGateways
        }
    }
    """
    variables = {'token': str(cart_with_item.token)}
    response = api_client.post_graphql(query, variables)
    content = get_graphql_content(response)
    data = content['data']['checkout']
    checkout_payment_gateways = [
        str_to_enum(gateway)
        for gateway in settings.CHECKOUT_PAYMENT_GATEWAYS.keys()]
    assert data['availablePaymentGateways'] == checkout_payment_gateways


def test_checkout_available_shipping_methods(
        api_client, cart_with_item, address, shipping_zone):
    cart_with_item.shipping_address = address
    cart_with_item.save()

    query = """
    query getCheckout($token: UUID!) {
        checkout(token: $token) {
            availableShippingMethods {
                name
            }
        }
    }
    """
    variables = {'token': cart_with_item.token}
    response = api_client.post_graphql(query, variables)
    content = get_graphql_content(response)
    data = content['data']['checkout']

    shipping_method = shipping_zone.shipping_methods.first()
    assert data['availableShippingMethods'] == [{'name': shipping_method.name}]


def test_checkout_no_available_shipping_methods_without_address(
        api_client, cart_with_item, shipping_zone):
    query = """
    query getCheckout($token: UUID!) {
        checkout(token: $token) {
            availableShippingMethods {
                name
            }
        }
    }
    """
    variables = {'token': cart_with_item.token}
    response = api_client.post_graphql(query, variables)
    content = get_graphql_content(response)
    data = content['data']['checkout']

    assert data['availableShippingMethods'] == []


def test_checkout_no_available_shipping_methods_without_lines(
        api_client, cart, shipping_zone):
    query = """
    query getCheckout($token: UUID!) {
        checkout(token: $token) {
            availableShippingMethods {
                name
            }
        }
    }
    """
    variables = {'token': cart.token}
    response = api_client.post_graphql(query, variables)
    content = get_graphql_content(response)
    data = content['data']['checkout']

    assert data['availableShippingMethods'] == []


MUTATION_CHECKOUT_LINES_ADD = """
    mutation checkoutLinesAdd(
            $checkoutId: ID!, $lines: [CheckoutLineInput!]!) {
        checkoutLinesAdd(checkoutId: $checkoutId, lines: $lines) {
            checkout {
                token
                lines {
                    quantity
                    variant {
                        id
                    }
                }
            }
            errors {
                field
                message
            }
        }
    }"""


def test_checkout_lines_add(user_api_client, cart_with_item, variant):
    cart = cart_with_item
    line = cart.lines.first()
    assert line.quantity == 3
    variant_id = graphene.Node.to_global_id('ProductVariant', variant.pk)
    checkout_id = graphene.Node.to_global_id('Checkout', cart.pk)

    variables = {
        'checkoutId': checkout_id,
        'lines': [{
            'variantId': variant_id,
            'quantity': 1}]}
    response = user_api_client.post_graphql(
        MUTATION_CHECKOUT_LINES_ADD, variables)
    content = get_graphql_content(response)
    data = content['data']['checkoutLinesAdd']
    assert not data['errors']
    cart.refresh_from_db()
    line = cart.lines.latest('pk')
    assert line.variant == variant
    assert line.quantity == 1


def test_checkout_lines_add_empty_checkout(user_api_client, cart, variant):
    variant_id = graphene.Node.to_global_id('ProductVariant', variant.pk)
    checkout_id = graphene.Node.to_global_id('Checkout', cart.pk)

    variables = {
        'checkoutId': checkout_id,
        'lines': [{
            'variantId': variant_id,
            'quantity': 1}]}
    response = user_api_client.post_graphql(
        MUTATION_CHECKOUT_LINES_ADD, variables)
    content = get_graphql_content(response)
    data = content['data']['checkoutLinesAdd']
    assert not data['errors']
    cart.refresh_from_db()
    line = cart.lines.first()
    assert line.variant == variant
    assert line.quantity == 1


def test_checkout_lines_add_check_lines_quantity(
        user_api_client, cart, variant):
    variant_id = graphene.Node.to_global_id('ProductVariant', variant.pk)
    checkout_id = graphene.Node.to_global_id('Checkout', cart.pk)

    variables = {
        'checkoutId': checkout_id,
        'lines': [{
            'variantId': variant_id,
            'quantity': 3}]}
    response = user_api_client.post_graphql(
        MUTATION_CHECKOUT_LINES_ADD, variables)
    content = get_graphql_content(response)
    data = content['data']['checkoutLinesAdd']
    assert data['errors'][0]['message'] == (
        'Could not add item Test product (SKU_A). Only 2 remaining in stock.')
    assert data['errors'][0]['field'] == 'quantity'


def test_checkout_lines_invalid_variant_id(user_api_client, cart, variant):
    variant_id = graphene.Node.to_global_id('ProductVariant', variant.pk)
    invalid_variant_id = 'InvalidId'
    checkout_id = graphene.Node.to_global_id('Checkout', cart.pk)

    variables = {
        'checkoutId':
        checkout_id,
        'lines': [{
            'variantId': variant_id,
            'quantity': 1}, {
                'variantId': invalid_variant_id,
                'quantity': 3}]}
    response = user_api_client.post_graphql(
        MUTATION_CHECKOUT_LINES_ADD, variables)
    content = get_graphql_content(response)
    data = content['data']['checkoutLinesAdd']
    error_msg = (
        'Could not resolve to a nodes with the global id list of \'%s\'.')
    assert data['errors'][0]['message'] == error_msg % [invalid_variant_id]
    assert data['errors'][0]['field'] == 'variantId'


MUTATION_CHECKOUT_LINES_UPDATE = """
    mutation checkoutLinesUpdate(
            $checkoutId: ID!, $lines: [CheckoutLineInput!]!) {
        checkoutLinesUpdate(checkoutId: $checkoutId, lines: $lines) {
            checkout {
                token
                lines {
                    quantity
                    variant {
                        id
                    }
                }
            }
            errors {
                field
                message
            }
        }
    }
    """


def test_checkout_lines_update(user_api_client, cart_with_item):
    cart = cart_with_item
    assert cart.lines.count() == 1
    line = cart.lines.first()
    variant = line.variant
    assert line.quantity == 3

    variant_id = graphene.Node.to_global_id('ProductVariant', variant.pk)
    checkout_id = graphene.Node.to_global_id('Checkout', cart.pk)

    variables = {
        'checkoutId': checkout_id,
        'lines': [{
            'variantId': variant_id,
            'quantity': 1}]}
    response = user_api_client.post_graphql(
        MUTATION_CHECKOUT_LINES_UPDATE, variables)
    content = get_graphql_content(response)

    data = content['data']['checkoutLinesUpdate']
    assert not data['errors']
    cart.refresh_from_db()
    assert cart.lines.count() == 1
    line = cart.lines.first()
    assert line.variant == variant
    assert line.quantity == 1


def test_checkout_lines_update_invalid_checkout_id(user_api_client):
    variables = {'checkoutId': 'test', 'lines': []}
    response = user_api_client.post_graphql(
        MUTATION_CHECKOUT_LINES_UPDATE, variables)
    content = get_graphql_content(response)
    data = content['data']['checkoutLinesUpdate']
    assert data['errors'][0]['field'] == 'checkoutId'


def test_checkout_lines_update_check_lines_quantity(
        user_api_client, cart_with_item):
    cart = cart_with_item
    line = cart.lines.first()
    variant = line.variant

    variant_id = graphene.Node.to_global_id('ProductVariant', variant.pk)
    checkout_id = graphene.Node.to_global_id('Checkout', cart.pk)

    variables = {
        'checkoutId': checkout_id,
        'lines': [{
            'variantId': variant_id,
            'quantity': 10}]}
    response = user_api_client.post_graphql(
        MUTATION_CHECKOUT_LINES_UPDATE, variables)
    content = get_graphql_content(response)

    data = content['data']['checkoutLinesUpdate']
    assert data['errors'][0]['message'] == (
        'Could not add item Test product (123). Only 9 remaining in stock.')
    assert data['errors'][0]['field'] == 'quantity'


MUTATION_CHECKOUT_LINES_DELETE = """
    mutation checkoutLineDelete($checkoutId: ID!, $lineId: ID!) {
        checkoutLineDelete(checkoutId: $checkoutId, lineId: $lineId) {
            checkout {
                token
                lines {
                    quantity
                    variant {
                        id
                    }
                }
            }
            errors {
                field
                message
            }
        }
    }
"""


def test_checkout_line_delete(user_api_client, cart_with_item):
    cart = cart_with_item
    assert cart.lines.count() == 1
    line = cart.lines.first()
    assert line.quantity == 3

    checkout_id = graphene.Node.to_global_id('Checkout', cart.pk)
    line_id = graphene.Node.to_global_id('CheckoutLine', line.pk)

    variables = {'checkoutId': checkout_id, 'lineId': line_id}
    response = user_api_client.post_graphql(
        MUTATION_CHECKOUT_LINES_DELETE, variables)
    content = get_graphql_content(response)

    data = content['data']['checkoutLineDelete']
    assert not data['errors']
    cart.refresh_from_db()
    assert cart.lines.count() == 0


def test_checkout_customer_attach(
        user_api_client, cart_with_item, customer_user):
    cart = cart_with_item
    assert cart.user is None

    query = """
        mutation checkoutCustomerAttach($checkoutId: ID!, $customerId: ID!) {
            checkoutCustomerAttach(
                    checkoutId: $checkoutId, customerId: $customerId) {
                checkout {
                    token
                }
                errors {
                    field
                    message
                }
            }
        }
    """
    checkout_id = graphene.Node.to_global_id('Checkout', cart.pk)
    customer_id = graphene.Node.to_global_id('User', customer_user.pk)

    variables = {'checkoutId': checkout_id, 'customerId': customer_id}
    response = user_api_client.post_graphql(query, variables)
    content = get_graphql_content(response)

    data = content['data']['checkoutCustomerAttach']
    assert not data['errors']
    cart.refresh_from_db()
    assert cart.user == customer_user


MUTATION_CHECKOUT_CUSTOMER_DETACH = """
    mutation checkoutCustomerDetach($checkoutId: ID!) {
        checkoutCustomerDetach(checkoutId: $checkoutId) {
            checkout {
                token
            }
            errors {
                field
                message
            }
        }
    }
    """


def test_checkout_customer_detach(
        user_api_client, cart_with_item, customer_user):
    cart = cart_with_item
    cart.user = customer_user
    cart.save(update_fields=['user'])

    checkout_id = graphene.Node.to_global_id('Checkout', cart.pk)
    variables = {
        'checkoutId': checkout_id, }
    response = user_api_client.post_graphql(
        MUTATION_CHECKOUT_CUSTOMER_DETACH, variables)
    content = get_graphql_content(response)

    data = content['data']['checkoutCustomerDetach']
    assert not data['errors']
    cart.refresh_from_db()
    assert cart.user is None


def test_checkout_customer_detach_without_customer(
        user_api_client, cart_with_item, customer_user):
    cart = cart_with_item

    checkout_id = graphene.Node.to_global_id('Checkout', cart.pk)
    variables = {
        'checkoutId': checkout_id, }
    response = user_api_client.post_graphql(
        MUTATION_CHECKOUT_CUSTOMER_DETACH, variables)
    content = get_graphql_content(response)
    data = content['data']['checkoutCustomerDetach']
    assert data['errors'][0][
        'message'] == 'There\'s no customer assigned to this Checkout.'


MUTATION_CHECKOUT_SHIPPING_ADDRESS_UPDATE = """
    mutation checkoutShippingAddressUpdate(
            $checkoutId: ID!, $shippingAddress: AddressInput!) {
        checkoutShippingAddressUpdate(
                checkoutId: $checkoutId, shippingAddress: $shippingAddress) {
            checkout {
                token,
                id
            },
            errors {
                field,
                message
            }
        }
    }"""


def test_checkout_shipping_address_update(
        user_api_client, cart_with_item, graphql_address_data):
    cart = cart_with_item
    assert cart.shipping_address is None
    checkout_id = graphene.Node.to_global_id('Checkout', cart.pk)

    shipping_address = graphql_address_data
    variables = {
        'checkoutId': checkout_id,
        'shippingAddress': shipping_address}

    response = user_api_client.post_graphql(
        MUTATION_CHECKOUT_SHIPPING_ADDRESS_UPDATE, variables)
    content = get_graphql_content(response)
    data = content['data']['checkoutShippingAddressUpdate']
    assert not data['errors']
    cart.refresh_from_db()
    assert cart.shipping_address is not None
    assert cart.shipping_address.first_name == shipping_address['firstName']
    assert cart.shipping_address.last_name == shipping_address['lastName']
    assert cart.shipping_address.street_address_1 == shipping_address[
        'streetAddress1']
    assert cart.shipping_address.street_address_2 == shipping_address[
        'streetAddress2']
    assert cart.shipping_address.postal_code == shipping_address['postalCode']
    assert cart.shipping_address.country == shipping_address['country']
    assert cart.shipping_address.city == shipping_address['city']


def test_checkout_shipping_address_update_invalid_country_code(
        user_api_client, cart_with_item, graphql_address_data):
    cart = cart_with_item
    assert cart.shipping_address is None
    checkout_id = graphene.Node.to_global_id('Checkout', cart.pk)

    shipping_address = graphql_address_data
    shipping_address['country'] = 'CODE'
    variables = {
        'checkoutId': checkout_id,
        'shippingAddress': shipping_address}

    response = user_api_client.post_graphql(
        MUTATION_CHECKOUT_SHIPPING_ADDRESS_UPDATE, variables)
    content = get_graphql_content(response)
    data = content['data']['checkoutShippingAddressUpdate']
    assert data['errors'][0]['message'] == 'Invalid country code.'
    assert data['errors'][0]['field'] == 'country'


def test_checkout_billing_address_update(
        user_api_client, cart_with_item, graphql_address_data):
    cart = cart_with_item
    assert cart.shipping_address is None
    checkout_id = graphene.Node.to_global_id('Checkout', cart.pk)

    query = """
    mutation checkoutBillingAddressUpdate(
            $checkoutId: ID!, $billingAddress: AddressInput!) {
        checkoutBillingAddressUpdate(
                checkoutId: $checkoutId, billingAddress: $billingAddress) {
            checkout {
                token,
                id
            },
            errors {
                field,
                message
            }
        }
    }
    """
    billing_address = graphql_address_data

    variables = {'checkoutId': checkout_id, 'billingAddress': billing_address}

    response = user_api_client.post_graphql(query, variables)
    content = get_graphql_content(response)
    data = content['data']['checkoutBillingAddressUpdate']
    assert not data['errors']
    cart.refresh_from_db()
    assert cart.billing_address is not None
    assert cart.billing_address.first_name == billing_address['firstName']
    assert cart.billing_address.last_name == billing_address['lastName']
    assert cart.billing_address.street_address_1 == billing_address[
        'streetAddress1']
    assert cart.billing_address.street_address_2 == billing_address[
        'streetAddress2']
    assert cart.billing_address.postal_code == billing_address['postalCode']
    assert cart.billing_address.country == billing_address['country']
    assert cart.billing_address.city == billing_address['city']


CHECKOUT_EMAIL_UPDATE_MUTATION = """
    mutation checkoutEmailUpdate($checkoutId: ID!, $email: String!) {
        checkoutEmailUpdate(checkoutId: $checkoutId, email: $email) {
            checkout {
                id,
                email
            },
            errors {
                field,
                message
            }
        }
    }
"""


def test_checkout_email_update(user_api_client, cart_with_item):
    cart = cart_with_item
    assert not cart.email
    checkout_id = graphene.Node.to_global_id('Checkout', cart.pk)

    email = 'test@example.com'
    variables = {'checkoutId': checkout_id, 'email': email}

    response = user_api_client.post_graphql(
        CHECKOUT_EMAIL_UPDATE_MUTATION, variables)
    content = get_graphql_content(response)
    data = content['data']['checkoutEmailUpdate']
    assert not data['errors']
    cart.refresh_from_db()
    assert cart.email == email


def test_checkout_email_update_validation(user_api_client, cart_with_item):
    checkout_id = graphene.Node.to_global_id('Checkout', cart_with_item.pk)
    variables = {'checkoutId': checkout_id, 'email': ''}

    response = user_api_client.post_graphql(
        CHECKOUT_EMAIL_UPDATE_MUTATION, variables)
    content = get_graphql_content(response)

    errors = content['data']['checkoutEmailUpdate']['errors']
    assert errors
    assert errors[0]['field'] == 'email'
    assert errors[0]['message'] == 'This field cannot be blank.'


MUTATION_CHECKOUT_COMPLETE = """
    mutation checkoutComplete($checkoutId: ID!) {
        checkoutComplete(checkoutId: $checkoutId) {
            order {
                id,
                token
            },
            errors {
                field,
                message
            }
        }
    }
    """


@pytest.mark.integration
def test_checkout_complete(
        user_api_client, cart_with_item, payment_dummy, address,
        shipping_method):
    checkout = cart_with_item
    checkout.shipping_address = address
    checkout.shipping_method = shipping_method
    checkout.save()

    checkout_line = checkout.lines.first()
    checkout_line_quantity = checkout_line.quantity
    checkout_line_variant = checkout_line.variant

    total = checkout.get_total()
    payment = payment_dummy
    payment.is_active = True
    payment.order = None
    payment.total = total.gross.amount
    payment.currency = total.gross.currency
    payment.checkout = checkout
    payment.save()
    assert not payment.transactions.exists()

    orders_count = Order.objects.count()
    checkout_id = graphene.Node.to_global_id('Checkout', checkout.pk)
    variables = {'checkoutId': checkout_id}
    response = user_api_client.post_graphql(
        MUTATION_CHECKOUT_COMPLETE, variables)
    content = get_graphql_content(response)
    data = content['data']['checkoutComplete']
    assert not data['errors']

    order_token = data['order']['token']
    assert Order.objects.count() == orders_count + 1
    order = Order.objects.first()
    assert order.token == order_token
    assert order.total.gross == total.gross

    order_line = order.lines.first()
<<<<<<< HEAD
    assert checkout_line.quantity == order_line.quantity
    assert checkout_line.variant == order_line.variant
    assert order.shipping_address == obfuscate_address(address)
=======
    assert checkout_line_quantity == order_line.quantity
    assert checkout_line_variant == order_line.variant
    assert order.shipping_address == address
>>>>>>> 6c7c9d65
    assert order.shipping_method == checkout.shipping_method
    assert order.payments.exists()
    order_payment = order.payments.first()
    assert order_payment == payment
    assert payment.transactions.count() == 2

    # assert that the cart has been delated after checkout
    with pytest.raises(Cart.DoesNotExist):
        checkout.refresh_from_db()


def test_checkout_complete_invalid_checkout_id(user_api_client):
    checkout_id = 'invalidId'
    variables = {'checkoutId': checkout_id}
    orders_count = Order.objects.count()
    response = user_api_client.post_graphql(
        MUTATION_CHECKOUT_COMPLETE, variables)
    content = get_graphql_content(response)
    data = content['data']['checkoutComplete']
    error_message = 'Couldn\'t resolve to a node: %s' % checkout_id
    assert data['errors'][0]['message'] == error_message
    assert data['errors'][0]['field'] == 'checkoutId'
    assert orders_count == Order.objects.count()


def test_checkout_complete_no_payment(
        user_api_client, cart_with_item, address, shipping_method):
    checkout = cart_with_item
    checkout.shipping_address = address
    checkout.shipping_method = shipping_method
    checkout.save()
    checkout_id = graphene.Node.to_global_id('Checkout', checkout.pk)
    variables = {'checkoutId': checkout_id}
    orders_count = Order.objects.count()
    response = user_api_client.post_graphql(
        MUTATION_CHECKOUT_COMPLETE, variables)
    content = get_graphql_content(response)
    data = content['data']['checkoutComplete']
    assert data['errors'][0]['message'] == 'Checkout is not fully paid'
    assert orders_count == Order.objects.count()


def test_checkout_complete_insufficient_stock(
        user_api_client, cart_with_item, address, payment_dummy,
        shipping_method):
    checkout = cart_with_item
    cart_line = checkout.lines.first()
    quantity_available = cart_line.variant.quantity_available
    cart_line.quantity = quantity_available + 1
    cart_line.save()
    checkout.shipping_address = address
    checkout.shipping_method = shipping_method
    checkout.save()
    total = checkout.get_total()
    payment = payment_dummy
    payment.is_active = True
    payment.order = None
    payment.total = total.gross.amount
    payment.currency = total.gross.currency
    payment.checkout = checkout
    payment.save()
    checkout_id = graphene.Node.to_global_id('Checkout', checkout.pk)
    variables = {'checkoutId': checkout_id}
    orders_count = Order.objects.count()
    response = user_api_client.post_graphql(
        MUTATION_CHECKOUT_COMPLETE, variables)
    content = get_graphql_content(response)
    data = content['data']['checkoutComplete']
    assert data['errors'][0]['message'] == 'Insufficient product stock.'
    assert orders_count == Order.objects.count()


def test_fetch_checkout_by_token(user_api_client, cart_with_item):
    query = """
    query getCheckout($token: UUID!) {
        checkout(token: $token) {
           token,
           lines {
                variant {
                    product {
                        name
                    }
                }
           }
        }
    }
    """
    variables = {'token': str(cart_with_item.token)}
    response = user_api_client.post_graphql(query, variables)
    content = get_graphql_content(response)
    data = content['data']['checkout']
    assert data['token'] == str(cart_with_item.token)
    assert len(data['lines']) == cart_with_item.lines.count()


def test_fetch_checkout_invalid_token(user_api_client):
    query = """
        query getCheckout($token: UUID!) {
            checkout(token: $token) {
                token
            }
        }
    """
    variables = {'token': str(uuid.uuid4())}
    response = user_api_client.post_graphql(query, variables)
    content = get_graphql_content(response)
    data = content['data']['checkout']
    assert data is None


def test_checkout_prices(user_api_client, cart_with_item):
    query = """
    query getCheckout($token: UUID!) {
        checkout(token: $token) {
           token,
           totalPrice {
                currency
                gross {
                    amount
                }
            }
            subtotalPrice {
                currency
                gross {
                    amount
                }
            }
           lines {
                totalPrice {
                    currency
                    gross {
                        amount
                    }
                }
           }
        }
    }
    """
    variables = {'token': str(cart_with_item.token)}
    response = user_api_client.post_graphql(query, variables)
    content = get_graphql_content(response)
    data = content['data']['checkout']
    assert data['token'] == str(cart_with_item.token)
    assert len(data['lines']) == cart_with_item.lines.count()
    assert data['totalPrice']['gross']['amount'] == (
        cart_with_item.get_total().gross.amount)
    assert data['subtotalPrice']['gross']['amount'] == (
        cart_with_item.get_subtotal().gross.amount)


@patch('saleor.graphql.checkout.mutations.clean_shipping_method')
def test_checkout_shipping_method_update(
        mock_clean_shipping, staff_api_client, shipping_method, cart_with_item,
        sale, vatlayer):
    query = """
    mutation checkoutShippingMethodUpdate(
            $checkoutId:ID!, $shippingMethodId:ID!){
        checkoutShippingMethodUpdate(
            checkoutId:$checkoutId, shippingMethodId:$shippingMethodId) {
            errors {
                field
                message
            }
            checkout {
                id
            }
        }
    }
    """
    checkout = cart_with_item
    checkout_id = graphene.Node.to_global_id('Checkout', checkout.pk)
    method_id = graphene.Node.to_global_id(
        'ShippingMethod', shipping_method.id)
    variables = {'checkoutId': checkout_id, 'shippingMethodId': method_id}
    response = staff_api_client.post_graphql(query, variables)
    content = get_graphql_content(response)
    data = content['data']['checkoutShippingMethodUpdate']
    assert not data['errors']
    assert data['checkout']['id'] == checkout_id

    checkout.refresh_from_db()
    assert checkout.shipping_method == shipping_method
    mock_clean_shipping.assert_called_once_with(
        checkout, shipping_method, [], ANY, ANY, remove=False)


def test_query_checkout_line(cart_with_item, user_api_client):
    query = """
    query checkoutLine($id: ID) {
        checkoutLine(id: $id) {
            id
        }
    }
    """
    checkout = cart_with_item
    line = checkout.lines.first()
    line_id = graphene.Node.to_global_id('CheckoutLine', line.pk)
    variables = {'id': line_id}
    response = user_api_client.post_graphql(query, variables)
    content = get_graphql_content(response)
    received_id = content['data']['checkoutLine']['id']
    assert received_id == line_id


def test_query_checkouts(
        cart_with_item, staff_api_client, permission_manage_orders):
    query = """
    {
        checkouts(first: 20) {
            edges {
                node {
                    token
                }
            }
        }
    }
    """
    checkout = cart_with_item
    response = staff_api_client.post_graphql(
        query, {}, permissions=[permission_manage_orders])
    content = get_graphql_content(response)
    received_checkout = content['data']['checkouts']['edges'][0]['node']
    assert str(checkout.token) == received_checkout['token']


def test_query_checkout_lines(
        cart_with_item, staff_api_client, permission_manage_orders):
    query = """
    {
        checkoutLines(first: 20) {
            edges {
                node {
                    id
                }
            }
        }
    }
    """
    checkout = cart_with_item
    response = staff_api_client.post_graphql(
        query, permissions=[permission_manage_orders])
    content = get_graphql_content(response)
    lines = content['data']['checkoutLines']['edges']
    checkout_lines_ids = [line['node']['id'] for line in lines]
    expected_lines_ids = [
        graphene.Node.to_global_id('CheckoutLine', item.pk)
        for item in checkout]
    assert expected_lines_ids == checkout_lines_ids


def test_ready_to_place_order(
        cart_with_item, payment_dummy, address, shipping_method):
    checkout = cart_with_item
    checkout.shipping_address = address
    checkout.shipping_method = shipping_method
    checkout.save()
    total = checkout.get_total()
    payment = payment_dummy
    payment.is_active = True
    payment.order = None
    payment.total = total.gross.amount
    payment.currency = total.gross.currency
    payment.checkout = checkout
    payment.save()
    ready, error = ready_to_place_order(checkout, None, None)
    assert ready
    assert not error


def test_ready_to_place_order_no_shipping_method(cart_with_item, address):
    checkout = cart_with_item
    checkout.shipping_address = address
    checkout.save()
    ready, error = ready_to_place_order(checkout, None, None)
    assert not ready
    assert error == 'Shipping method is not set'


def test_ready_to_place_order_no_shipping_address(
        cart_with_item, shipping_method):
    checkout = cart_with_item
    checkout.shipping_method = shipping_method
    checkout.save()
    ready, error = ready_to_place_order(checkout, None, None)
    assert not ready
    assert error == 'Shipping address is not set'


def test_ready_to_place_order_invalid_shipping_method(
        cart_with_item, address, shipping_zone_without_countries):
    checkout = cart_with_item
    checkout.shipping_address = address
    shipping_method = shipping_zone_without_countries.shipping_methods.first()
    checkout.shipping_method = shipping_method
    checkout.save()
    ready, error = ready_to_place_order(checkout, None, None)
    assert not ready
    assert error == 'Shipping method is not valid for your shipping address'


def test_ready_to_place_order_no_payment(
        cart_with_item, shipping_method, address):
    checkout = cart_with_item
    checkout.shipping_address = address
    checkout.shipping_method = shipping_method
    checkout.save()
    ready, error = ready_to_place_order(checkout, None, None)
    assert not ready
    assert error == 'Checkout is not fully paid'


def test_is_fully_paid(cart_with_item, payment_dummy):
    checkout = cart_with_item
    total = checkout.get_total()
    payment = payment_dummy
    payment.is_active = True
    payment.order = None
    payment.total = total.gross.amount
    payment.currency = total.gross.currency
    payment.checkout = checkout
    payment.save()
    is_paid = is_fully_paid(checkout, None, None)
    assert is_paid


def test_is_fully_paid_many_payments(cart_with_item, payment_dummy):
    checkout = cart_with_item
    total = checkout.get_total()
    payment = payment_dummy
    payment.is_active = True
    payment.order = None
    payment.total = total.gross.amount - 1
    payment.currency = total.gross.currency
    payment.checkout = checkout
    payment.save()
    payment2 = payment_dummy
    payment2.pk = None
    payment2.is_active = True
    payment2.order = None
    payment2.total = 1
    payment2.currency = total.gross.currency
    payment2.checkout = checkout
    payment2.save()
    is_paid = is_fully_paid(checkout, None, None)
    assert is_paid


def test_is_fully_paid_partially_paid(cart_with_item, payment_dummy):
    checkout = cart_with_item
    total = checkout.get_total()
    payment = payment_dummy
    payment.is_active = True
    payment.order = None
    payment.total = total.gross.amount - 1
    payment.currency = total.gross.currency
    payment.checkout = checkout
    payment.save()
    is_paid = is_fully_paid(checkout, None, None)
    assert not is_paid


def test_is_fully_paid_no_payment(cart_with_item):
    checkout = cart_with_item
    is_paid = is_fully_paid(checkout, None, None)
    assert not is_paid


MUTATION_CHECKOUT_UPDATE_VOUCHER = """
    mutation($checkoutId: ID!, $voucherCode: String) {
        checkoutUpdateVoucher(
            checkoutId: $checkoutId, voucherCode: $voucherCode) {
            errors {
                field
                message
            }
            checkout {
                id,
                voucherCode
            }
        }
    }
"""


def _mutate_checkout_update_voucher(client, variables):
    response = client.post_graphql(MUTATION_CHECKOUT_UPDATE_VOUCHER, variables)
    content = get_graphql_content(response)
    return content['data']['checkoutUpdateVoucher']


def test_checkout_add_voucher(api_client, cart_with_item, voucher):
    checkout_id = graphene.Node.to_global_id('Checkout', cart_with_item.pk)
    variables = {'checkoutId': checkout_id, 'voucherCode': voucher.code}
    data = _mutate_checkout_update_voucher(api_client, variables)

    assert not data['errors']
    assert data['checkout']['id'] == checkout_id
    assert data['checkout']['voucherCode'] == voucher.code


def test_checkout_remove_voucher(api_client, cart_with_item):
    checkout_id = graphene.Node.to_global_id('Checkout', cart_with_item.pk)
    variables = {'checkoutId': checkout_id}
    data = _mutate_checkout_update_voucher(api_client, variables)

    assert not data['errors']
    assert data['checkout']['id'] == checkout_id
    assert data['checkout']['voucherCode'] is None
    assert cart_with_item.voucher_code is None


def test_checkout_add_voucher_invalid_checkout(api_client, voucher):
    variables = {'checkoutId': 'XXX', 'voucherCode': voucher.code}
    data = _mutate_checkout_update_voucher(api_client, variables)

    assert data['errors']
    assert data['errors'][0]['field'] == 'checkoutId'


def test_checkout_add_voucher_invalid_code(api_client, cart_with_item):
    checkout_id = graphene.Node.to_global_id('Checkout', cart_with_item.pk)
    variables = {'checkoutId': checkout_id, 'voucherCode': 'XXX'}
    data = _mutate_checkout_update_voucher(api_client, variables)

    assert data['errors']
    assert data['errors'][0]['field'] == 'voucherCode'


def test_checkout_add_voucher_not_applicable_voucher(
        api_client, cart_with_item, voucher_with_high_min_amount_spent):
    checkout_id = graphene.Node.to_global_id('Checkout', cart_with_item.pk)
    variables = {
        'checkoutId': checkout_id,
        'voucherCode': voucher_with_high_min_amount_spent.code}
    data = _mutate_checkout_update_voucher(api_client, variables)

    assert data['errors']
    assert data['errors'][0]['field'] == 'voucherCode'


def test_checkout_lines_delete_with_not_applicable_voucher(
        user_api_client, cart_with_item, voucher):
    voucher.min_amount_spent = cart_with_item.get_subtotal().gross
    voucher.save(update_fields=['min_amount_spent'])

    add_voucher_to_cart(voucher, cart_with_item)
    assert cart_with_item.voucher_code == voucher.code

    line = cart_with_item.lines.first()

    checkout_id = graphene.Node.to_global_id('Checkout', cart_with_item.pk)
    line_id = graphene.Node.to_global_id('CheckoutLine', line.pk)
    variables = {'checkoutId': checkout_id, 'lineId': line_id}
    response = user_api_client.post_graphql(
        MUTATION_CHECKOUT_LINES_DELETE, variables)
    content = get_graphql_content(response)

    data = content['data']['checkoutLineDelete']
    assert not data['errors']
    cart_with_item.refresh_from_db()
    assert cart_with_item.lines.count() == 0
    assert cart_with_item.voucher_code is None


def test_checkout_shipping_address_update_with_not_applicable_voucher(
        user_api_client, cart_with_item, voucher_shipping_type,
        graphql_address_data, address_other_country, shipping_method):
    assert cart_with_item.shipping_address is None
    assert cart_with_item.voucher_code is None

    cart_with_item.shipping_address = address_other_country
    cart_with_item.shipping_method = shipping_method
    cart_with_item.save(update_fields=['shipping_address', 'shipping_method'])
    assert cart_with_item.shipping_address.country == address_other_country.country

    voucher = voucher_shipping_type
    assert voucher.countries[0].code == address_other_country.country

    add_voucher_to_cart(voucher, cart_with_item)
    assert cart_with_item.voucher_code == voucher.code

    checkout_id = graphene.Node.to_global_id('Checkout', cart_with_item.pk)
    new_address = graphql_address_data
    variables = {'checkoutId': checkout_id, 'shippingAddress': new_address}
    response = user_api_client.post_graphql(
        MUTATION_CHECKOUT_SHIPPING_ADDRESS_UPDATE, variables)
    content = get_graphql_content(response)
    data = content['data']['checkoutShippingAddressUpdate']
    assert not data['errors']

    cart_with_item.refresh_from_db()
    cart_with_item.shipping_address.refresh_from_db()

    assert cart_with_item.shipping_address.country == new_address['country']
    assert cart_with_item.voucher_code is None<|MERGE_RESOLUTION|>--- conflicted
+++ resolved
@@ -835,15 +835,9 @@
     assert order.total.gross == total.gross
 
     order_line = order.lines.first()
-<<<<<<< HEAD
-    assert checkout_line.quantity == order_line.quantity
-    assert checkout_line.variant == order_line.variant
-    assert order.shipping_address == obfuscate_address(address)
-=======
     assert checkout_line_quantity == order_line.quantity
     assert checkout_line_variant == order_line.variant
-    assert order.shipping_address == address
->>>>>>> 6c7c9d65
+    assert order.shipping_address == obfuscate_address(address)
     assert order.shipping_method == checkout.shipping_method
     assert order.payments.exists()
     order_payment = order.payments.first()
